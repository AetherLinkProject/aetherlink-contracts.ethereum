--- conflicted
+++ resolved
@@ -88,15 +88,9 @@
                     0,
                     addr1.address,
                     receiver,
-<<<<<<< HEAD
                     sourceChainId,
-=======
-                    31337,
->>>>>>> 65ac8a2e
                     targetChainId,
                     ethers.utils.toUtf8Bytes(message),
-                    anyValue,
-                    anyValue,
                     anyValue
                 );
         });
@@ -149,11 +143,7 @@
                     reportContext.targetChainId,
                     reportContext.sender,
                     reportContext.receiver,
-<<<<<<< HEAD
-                    message,
-=======
-                    anyValue
->>>>>>> 65ac8a2e
+                    message
                 );
         });
 
