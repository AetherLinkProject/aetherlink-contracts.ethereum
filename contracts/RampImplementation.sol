--- conflicted
+++ resolved
@@ -128,22 +128,15 @@
         require(rawVs.length > 0, "invalide rv");
 
         ReportContext memory reportContext = decodeReportContext(
-<<<<<<< HEAD
             reportContextBytes
         );
-        IRamp.TokenTransferMetadata
-            memory tokenTransferMetadata = decodeTokenTransferMetadata(
+
+        IRamp.TokenTransferMetadata memory tokenTransferMetadata;
+        if (tokenTransferMetadataBytes.length > 0) {
+            tokenTransferMetadata = decodeTokenTransferMetadata(
                 tokenTransferMetadataBytes
             );
-=======
-            reportContextDecoded
-        );
-        
-        IRamp.TokenAmount memory tokenAmount;
-        if (tokenAmountDecoded.length > 0) {
-            tokenAmount = decodeTokenAmount(tokenAmountDecoded);
-        }
->>>>>>> 65ac8a2e
+        }
 
         require(reportContext.targetChainId > 0, "Invalid targetChainId.");
         require(
@@ -152,11 +145,7 @@
         );
 
         bytes32 reportHash = keccak256(
-            abi.encode(
-                reportContextBytes,
-                message,
-                tokenTransferMetadataBytes
-            )
+            abi.encode(reportContextBytes, message, tokenTransferMetadataBytes)
         );
         require(
             _validateSignatures(reportHash, rs, ss, rawVs),
